--- conflicted
+++ resolved
@@ -445,25 +445,12 @@
 %of generated samples is optimized with adversarial training to approach the real data distribution $p_r(\mathbf{x})$.
 
 Algorithm~\ref{alg:avo} represents the simplest version of AVO; however, the
-variance of the noisy estimator of the gradients may be too large to be useful
-<<<<<<< HEAD
-<<<<<<< HEAD
-in many problems. Improvements are possible using variance reduction techniques such as Rao-Blackwellization,
+variance of the noisy estimator of the gradients may be too large to be useful in many problems. Improvements are possible using variance reduction techniques such as Rao-Blackwellization,
 Control Variates, and quasi-Monte Carlo~\citep{ranganath2014black, tran2017variational}. 
-Similarly, various fast 
-=======
-in many problems. Variance reduction techniques such as Rao-Blackwellization,
-Control Variates, and quasi-Monte Carlo can be applied here~\citep{ranganath2014black, tran2017variational}.
-Similarly, various fast
->>>>>>> origin/master
-=======
-in many problems. Variance reduction techniques such as Rao-Blackwellization,
-Control Variates, and quasi-Monte Carlo can be applied here~\citep{ranganath2014black, tran2017variational}.
-Similarly, various fast
->>>>>>> 5ddb8b5f
-algorithms for calculating the exact (entropically regularized) Wasserstein distance on
+Similarly, various fast algorithms for calculating the exact (entropically regularized) Wasserstein distance on
 empirical distributions are being developed~\citep{cuturi2013sinkhorn, genevay2016stochastic, montavon2016wasserstein}. 
 Similarly, the algorithm could be adopted to use estimates to the KL distance~\citep{perez2009estimation} without the adversarial optimization for the critic. These variants may be particularly useful for small $N$.
+
 
 
 \subsection{Empirical Bayes through Adversarial Variational Inference}
@@ -498,7 +485,6 @@
 distribution $\qxpsi$ and the data distribution $p_r(\bfx)$ without evaluating
 the intractable likelihood $p(\bfx | \bftheta )$ or specifying a prior.
 Consequently, the proposed algorithm is a form of variational inference through
-<<<<<<< HEAD
 model criticism~\citep{box1980sampling}. 
 
 We can also view the optimization  through the lens of empirical Bayes (EB),
@@ -511,23 +497,14 @@
 specified a prior family. However, the procedure corresponds to empirical Bayes if we identify 
 $q(\bftheta | \bfpsi^*) = p(\bftheta | \bfx , \bfpsi)$. Thus we call our method AVO-EB and note that it is applicable even outside of the likelihood-free context.
 
+Algorithm~\ref{alg:avo}, can be easily modified to have different mini-batch $M_r$ for the observed data and $M_g$ for the simulator. 
+When $M_g \gg M_r$, then the variance of $\bftheta^*$ goes like $M_r$~\citep{bernton2017inference}. A final $\sqrt{N/M}$ scaling to the log-posterior $q(\bftheta | \bfpsi)$ is needed to reflect the full strength of the data.
 
 %While the
 %likelihood is intractable, it is fixed, thus one can view the optimization of
 %$\bfpsi$ through the lens of empirical Bayes, though the prior family
 %$p(\bftheta | \bfpsi)$ is not explicitly specified, 
 %ie. $q(\bftheta | \bfpsi^*) = p(\bfx | \bftheta) p(\bftheta | \bfpsi^*) / \int d\bftheta p(\bfx | \bftheta) p(\theta | \bfpsi^*)$.
-=======
-model criticism~\citep{box1980sampling}, which we denote AVO-EB. While the
-likelihood is intractable, it is fixed, thus one can view the optimization of
-$\bfpsi$ through the lens of empirical Bayes, though the prior family
-$p(\bftheta | \bfpsi)$ is not explicitly specified.
-\glnote{Need to smooth this paragraph out.}
-\kcnote{Clarify hierarchical models and iid data x. Factor of $N/M$ for AVO-EB?}
-<<<<<<< HEAD
->>>>>>> origin/master
-=======
->>>>>>> 5ddb8b5f
 
 %\kcnote{where is the prior? comment}
 
